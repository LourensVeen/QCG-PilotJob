--- conflicted
+++ resolved
@@ -25,20 +25,13 @@
 
 
 class JobExecution:
-<<<<<<< HEAD
     def __init__(self, exec=None, args=None, env=None, script=None, wd=None, \
-                 stdin=None, stdout=None, stderr=None, modules=None, venv=None):
+                 stdin=None, stdout=None, stderr=None, modules=None, venv=None, model=None):
         if all((not exec, not script)):
             raise IllegalJobDescription("Job execution (exec or script) not defined")
 
         if script and (exec or args or env):
             raise IllegalJobDescription("Job script and exec or args or env defined")
-=======
-    def __init__(self, exec, args=None, env=None, wd=None, \
-                 stdin=None, stdout=None, stderr=None, modules=None, venv=None, model=None):
-        if exec is None:
-            raise IllegalJobDescription("Job execution not defined")
->>>>>>> 15d40481
 
         self.exec = exec
         self.script = script
