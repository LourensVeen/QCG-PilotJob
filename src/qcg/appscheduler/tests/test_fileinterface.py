--- conflicted
+++ resolved
@@ -1,7 +1,7 @@
-<<<<<<< HEAD
 import pytest
 import sys
 import json
+import cProfile
 
 from os.path import abspath, join, isdir, exists
 from shutil import rmtree
@@ -9,7 +9,7 @@
 from datetime import datetime, timedelta
 
 from qcg.appscheduler.service import QCGPMService
-from qcg.appscheduler.joblist import Job, JobExecution, JobResources, ResourceSize
+from qcg.appscheduler.joblist import Job, JobExecution, JobResources, ResourceSize, JobDependencies
 from qcg.appscheduler.errors import IllegalJobDescription
 
 from qcg.appscheduler.tests.utils import save_reqs_to_file, check_job_status_in_json
@@ -24,7 +24,7 @@
     jobs = [job.toDict() for job in [
         Job(jobName,
             JobExecution(
-                '/usr/bin/date',
+                'date',
                 wd = abspath(tmpdir.join('date.sandbox')),
                 stdout = 'date.out',
                 stderr = 'date.err'
@@ -61,7 +61,7 @@
     jobs = [job.toDict() for job in [
         Job(jobName,
             JobExecution(
-                '/usr/bin/date',
+                'date',
                 wd = abspath(tmpdir.join('date.sandbox')),
                 stdout = 'date.out',
                 stderr = 'date.err'
@@ -70,7 +70,7 @@
         ),
         Job(jobName,
             JobExecution(
-                '/usr/bin/sleep',
+                'sleep',
                 wd=abspath(tmpdir.join('sleep.sandbox') ),
                 stdout='sleep.out',
                 stderr='sleep.err'
@@ -103,7 +103,7 @@
     jobs1 = [job.toDict() for job in [
         Job(jobName,
             JobExecution(
-                '/usr/bin/date',
+                'date',
                 wd = abspath(tmpdir.join('date.sandbox')),
                 stdout = 'date.out',
                 stderr = 'date.err'
@@ -113,7 +113,7 @@
     jobs2 = [job.toDict() for job in [
         Job(jobName,
             JobExecution(
-                '/usr/bin/sleep',
+                'sleep',
                 wd=abspath(tmpdir.join('sleep.sandbox') ),
                 stdout='sleep.out',
                 stderr='sleep.err'
@@ -159,7 +159,7 @@
     with pytest.raises(IllegalJobDescription):
         Job('error_job',
             JobExecution(
-                '/usr/bin/date',
+                'date',
                 args = 'this should be a list',
                 stdout = 'date.out',
                 stderr = 'date.err'
@@ -171,7 +171,7 @@
     with pytest.raises(IllegalJobDescription):
         Job('error_job',
             JobExecution(
-                '/usr/bin/date',
+                'date',
                 args = ['arg1'],
                 env = [ 'this shuld be a dict'],
                 stdout = 'date.out',
@@ -191,7 +191,7 @@
     with pytest.raises(IllegalJobDescription):
         Job('error_job',
             JobExecution(
-                '/usr/bin/date',
+                'date',
                 args = ['arg1'],
                 env = [ 'this shuld be a dict'],
                 stdout = 'date.out',
@@ -343,444 +343,6 @@
     rmtree(str(tmpdir))
 
 
-@pytest.mark.skip(reason="not working locally")
-def test_local_iter_scheduling_job_large(tmpdir):
-    file_path = tmpdir.join('jobs.json')
-
-    print('tmpdir: {}'.format(str(tmpdir)))
-
-    jobName = "sleep-iter_${it}"
-    nits = 100
-    jobSleepTime = 2
-    jobCores = 2
-    availCores = 20
-    rounds = nits * jobCores / availCores
-    totalExecTime = rounds * jobSleepTime
-    jobs = [
-        {
-            "name": jobName,
-            "iterate": [0, nits],
-            "execution": {
-                "exec": "/bin/sleep",
-                "args": ["{}s".format(str(jobSleepTime))],
-                "wd": abspath(tmpdir.join(jobName)),
-                "stdout": "sleep-iter.stdout",
-                "stderr": "sleep-iter.stderr"
-            },
-            "resources": {
-                "numCores": {
-                    "exact": jobCores,
-                }
-            }
-        }
-    ]
-    reqs = [ { 'request': 'submit', 'jobs': jobs },
-            { 'request': 'control', 'command': 'finishAfterAllTasksDone' } ]
-    save_reqs_to_file(reqs, file_path)
-    print('jobs saved to file_path: {}'.format(str(file_path)))
-
-    sys.argv = [ 'QCG-PilotJob', '--file', '--file-path', str(file_path), '--nodes', str(availCores), '--wd', str(tmpdir),
-                 '--report-format', 'json']
-    QCGPMService().start()
-
-    check_job_status_in_json([Template(jobName).substitute(it=i) for i in range(0, nits)], workdir=str(tmpdir), dest_state='SUCCEED')
-
-    for i in range(0, nits):
-        jname = Template(jobName).substitute(it=i)
-
-        assert all((isdir(abspath(tmpdir.join(jname))),
-                   exists(join(abspath(tmpdir.join(jname)), 'sleep-iter.stdout')),
-                   exists(join(abspath(tmpdir.join(jname)), 'sleep-iter.stderr'))))
-
-    with open(join(str(tmpdir), 'jobs.report'), 'r') as f:
-        job_stats = [json.loads(line) for line in f.readlines() ]
-
-    assert len(job_stats) == nits
-
-    min_start, max_finish = None, None
-
-    for i in range(0, nits):
-        job = job_stats[i]
-
-        print('readed job stats: {}'.format(str(job)))
-        t = datetime.strptime(job['runtime']['rtime'], "%H:%M:%S.%f")
-        rtime = timedelta(hours=t.hour, minutes=t.minute, seconds=t.second, microseconds=t.microsecond)
-
-        assert all((rtime.total_seconds() > jobSleepTime, rtime.total_seconds() < jobSleepTime + 1)), \
-            "job {} runtime exceeded assumed value {}s vs max {}s".format(i, rtime.total_seconds(), jobSleepTime + 1)
-
-        # find start executing time
-        exec_state = list(filter(lambda st_en: st_en['state'] == 'EXECUTING', job['history']))
-        assert len(exec_state) == 1
-
-        finish_state = list(filter(lambda st_en: st_en['state'] == 'SUCCEED', job['history']))
-        assert len(finish_state) == 1
-
-        start_time = datetime.strptime(exec_state[0]['date'], '%Y-%m-%dT%H:%M:%S.%f')
-        finish_time = datetime.strptime(finish_state[0]['date'], '%Y-%m-%dT%H:%M:%S.%f')
-
-        if not min_start or start_time < min_start:
-            min_start = start_time
-
-        if not max_finish or finish_time > max_finish:
-            max_finish = finish_time
-
-    assert all((min_start, finish_time))
-
-    # check if duration from executing first job till the end of last job is about 2 rounds, each with jobSleepTime
-    scenario_duration = finish_time - min_start
-    assert all((scenario_duration.total_seconds() > totalExecTime,
-                scenario_duration.total_seconds() < totalExecTime + 3)), \
-            "scenario duration runtime exceeded assumed value {}s vs max {}s".format(scenario_duration.total_seconds(),
-                                                                                     totalExecTime + 3)
-
-    rmtree(str(tmpdir))
-=======
-import pytest
-import sys
-import json
-import cProfile
-
-from os.path import abspath, join, isdir, exists
-from shutil import rmtree
-from string import Template
-from datetime import datetime, timedelta
-
-from qcg.appscheduler.service import QCGPMService
-from qcg.appscheduler.joblist import Job, JobExecution, JobResources, ResourceSize, JobDependencies
-from qcg.appscheduler.errors import IllegalJobDescription
-
-from qcg.appscheduler.tests.utils import save_reqs_to_file, check_job_status_in_json
-
-
-def test_local_simple_job(tmpdir):
-    file_path = tmpdir.join('jobs.json')
-
-    print('tmpdir: {}'.format(str(tmpdir)))
-
-    jobName = 'mdate'
-    jobs = [job.toDict() for job in [
-        Job(jobName,
-            JobExecution(
-                'date',
-                wd = abspath(tmpdir.join('date.sandbox')),
-                stdout = 'date.out',
-                stderr = 'date.err'
-            ),
-            JobResources( numCores=ResourceSize(1) )
-        )
-    ] ]
-    reqs = [ { 'request': 'submit', 'jobs': jobs },
-            { 'request': 'control', 'command': 'finishAfterAllTasksDone' } ]
-    save_reqs_to_file(reqs, file_path)
-    print('jobs saved to file_path: {}'.format(str(file_path)))
-
-    sys.argv = [ 'QCG-PilotJob', '--file', '--file-path', str(file_path), '--nodes', '2', '--wd', str(tmpdir),
-                 '--report-format', 'json']
-    QCGPMService().start()
-
-    check_job_status_in_json([ jobName ], workdir=str(tmpdir), dest_state='SUCCEED')
-    assert all((isdir(abspath(tmpdir.join('date.sandbox'))),
-               exists(join(abspath(tmpdir.join('date.sandbox')), 'date.out')),
-               exists(join(abspath(tmpdir.join('date.sandbox')), 'date.err'))))
-
-    with pytest.raises(ValueError):
-        check_job_status_in_json([jobName + 'xxx'], workdir=str(tmpdir), dest_state='SUCCEED')
-
-    rmtree(str(tmpdir))
-
-
-def test_local_error_duplicate_name_job(tmpdir):
-    file_path = tmpdir.join('jobs.json')
-
-    print('tmpdir: {}'.format(str(tmpdir)))
-
-    jobName = 'mdate'
-    jobs = [job.toDict() for job in [
-        Job(jobName,
-            JobExecution(
-                'date',
-                wd = abspath(tmpdir.join('date.sandbox')),
-                stdout = 'date.out',
-                stderr = 'date.err'
-            ),
-            JobResources( numCores=ResourceSize(1) )
-        ),
-        Job(jobName,
-            JobExecution(
-                'sleep',
-                wd=abspath(tmpdir.join('sleep.sandbox') ),
-                stdout='sleep.out',
-                stderr='sleep.err'
-            ),
-            JobResources(numCores=ResourceSize(1))
-            )
-    ] ]
-    reqs = [ { 'request': 'submit', 'jobs': jobs },
-            { 'request': 'control', 'command': 'finishAfterAllTasksDone' } ]
-    save_reqs_to_file(reqs, file_path)
-    print('jobs saved to file_path: {}'.format(str(file_path)))
-
-    sys.argv = [ 'QCG-PilotJob', '--file', '--file-path', str(file_path), '--nodes', '2', '--wd', str(tmpdir),
-                 '--report-format', 'json']
-    QCGPMService().start()
-
-    # no job should be executed due to the failed submit request with non-unique jobs inside
-    assert not isdir(abspath(tmpdir.join('date.sandbox')))
-    assert not isdir(abspath(tmpdir.join('sleep.sandbox')))
-
-    rmtree(str(tmpdir))
-
-
-def test_local_error_duplicate_name_job_separate_reqs(tmpdir):
-    file_path = tmpdir.join('jobs.json')
-
-    print('tmpdir: {}'.format(str(tmpdir)))
-
-    jobName = 'mdate'
-    jobs1 = [job.toDict() for job in [
-        Job(jobName,
-            JobExecution(
-                'date',
-                wd = abspath(tmpdir.join('date.sandbox')),
-                stdout = 'date.out',
-                stderr = 'date.err'
-            ),
-            JobResources( numCores=ResourceSize(1) )
-        ) ] ]
-    jobs2 = [job.toDict() for job in [
-        Job(jobName,
-            JobExecution(
-                'sleep',
-                wd=abspath(tmpdir.join('sleep.sandbox') ),
-                stdout='sleep.out',
-                stderr='sleep.err'
-            ),
-            JobResources(numCores=ResourceSize(1))
-            )
-    ] ]
-    reqs = [ { 'request': 'submit', 'jobs': jobs1 },
-             { 'request': 'submit', 'jobs': jobs2 },
-             { 'request': 'control', 'command': 'finishAfterAllTasksDone' } ]
-    save_reqs_to_file(reqs, file_path)
-    print('jobs saved to file_path: {}'.format(str(file_path)))
-
-    sys.argv = [ 'QCG-PilotJob', '--file', '--file-path', str(file_path), '--nodes', '2', '--wd', str(tmpdir),
-                 '--report-format', 'json']
-    QCGPMService().start()
-
-    # the first job (date) should execute
-    check_job_status_in_json([ jobName ], workdir=str(tmpdir), dest_state='SUCCEED')
-    assert all((isdir(abspath(tmpdir.join('date.sandbox'))),
-               exists(join(abspath(tmpdir.join('date.sandbox')), 'date.out')),
-               exists(join(abspath(tmpdir.join('date.sandbox')), 'date.err'))))
-
-    # the second job (sleep) due to the name clash should not execute
-    assert not isdir(abspath(tmpdir.join('sleep.sandbox')))
-
-    rmtree(str(tmpdir))
-
-
-def test_local_error_job_desc():
-    # missing job execution
-    with pytest.raises(IllegalJobDescription):
-        Job('error_job',
-            JobExecution(
-                None,
-                stdout = 'date.out',
-                stderr = 'date.err'
-            ),
-            JobResources( numCores=ResourceSize(1) )
-        )
-
-    # wrong format of arguments
-    with pytest.raises(IllegalJobDescription):
-        Job('error_job',
-            JobExecution(
-                'date',
-                args = 'this should be a list',
-                stdout = 'date.out',
-                stderr = 'date.err'
-            ),
-            JobResources( numCores=ResourceSize(1) )
-        )
-
-    # wrong format of environment
-    with pytest.raises(IllegalJobDescription):
-        Job('error_job',
-            JobExecution(
-                'date',
-                args = ['arg1'],
-                env = [ 'this shuld be a dict'],
-                stdout = 'date.out',
-                stderr = 'date.err'
-            ),
-            JobResources( numCores=ResourceSize(1) )
-        )
-
-    # missing execution definition
-    with pytest.raises(IllegalJobDescription):
-        Job('error_job',
-            None,
-            JobResources( numCores=ResourceSize(1) )
-        )
-
-    # missing resources definition
-    with pytest.raises(IllegalJobDescription):
-        Job('error_job',
-            JobExecution(
-                'date',
-                args = ['arg1'],
-                env = [ 'this shuld be a dict'],
-                stdout = 'date.out',
-                stderr = 'date.err'
-            ),
-            None
-        )
-
-
-def test_local_simple_iter_job(tmpdir):
-    file_path = tmpdir.join('jobs.json')
-
-    print('tmpdir: {}'.format(str(tmpdir)))
-
-    jobName = "echo-iter_${it}"
-    nits = 10
-    jobs = [
-        {
-            "name": jobName,
-            "iterate": [0, nits],
-            "execution": {
-                "exec": "/bin/echo",
-                "args": ["iteration ${it}"],
-                "wd": abspath(tmpdir.join(jobName)),
-                "stdout": "echo-iter.stdout",
-                "stderr": "echo-iter.stderr"
-            },
-            "resources": {
-                "numCores": {
-                    "exact": 1,
-                }
-            }
-        }
-    ]
-    reqs = [ { 'request': 'submit', 'jobs': jobs },
-            { 'request': 'control', 'command': 'finishAfterAllTasksDone' } ]
-    save_reqs_to_file(reqs, file_path)
-    print('jobs saved to file_path: {}'.format(str(file_path)))
-
-    sys.argv = [ 'QCG-PilotJob', '--file', '--file-path', str(file_path), '--nodes', '2', '--wd', str(tmpdir),
-                 '--report-format', 'json']
-    QCGPMService().start()
-
-    check_job_status_in_json([Template(jobName).substitute(it=i) for i in range(0, nits)], workdir=str(tmpdir), dest_state='SUCCEED')
-
-    for i in range(0, nits):
-        jname = Template(jobName).substitute(it=i)
-
-        assert all((isdir(abspath(tmpdir.join(jname))),
-                   exists(join(abspath(tmpdir.join(jname)), 'echo-iter.stdout')),
-                   exists(join(abspath(tmpdir.join(jname)), 'echo-iter.stderr'))))
-
-        with open(join(abspath(tmpdir.join(jname)), 'echo-iter.stdout'), 'r') as f:
-            assert f.read().strip() == Template("iteration ${it}").substitute(it=i)
-
-    rmtree(str(tmpdir))
-
-
-def test_local_iter_scheduling_job(tmpdir):
-    file_path = tmpdir.join('jobs.json')
-
-    print('tmpdir: {}'.format(str(tmpdir)))
-
-    jobName = "sleep-iter_${it}"
-    nits = 4
-    jobSleepTime = 2
-    jobCores = 2
-    availCores = 4
-    rounds = nits * jobCores / availCores
-    totalExecTime = rounds * jobSleepTime
-    jobs = [
-        {
-            "name": jobName,
-            "iterate": [0, nits],
-            "execution": {
-                "exec": "/bin/sleep",
-                "args": ["{}s".format(str(jobSleepTime))],
-                "wd": abspath(tmpdir.join(jobName)),
-                "stdout": "sleep-iter.stdout",
-                "stderr": "sleep-iter.stderr"
-            },
-            "resources": {
-                "numCores": {
-                    "exact": jobCores,
-                }
-            }
-        }
-    ]
-    reqs = [ { 'request': 'submit', 'jobs': jobs },
-            { 'request': 'control', 'command': 'finishAfterAllTasksDone' } ]
-    save_reqs_to_file(reqs, file_path)
-    print('jobs saved to file_path: {}'.format(str(file_path)))
-
-    sys.argv = [ 'QCG-PilotJob', '--file', '--file-path', str(file_path), '--nodes', str(availCores), '--wd', str(tmpdir),
-                 '--report-format', 'json']
-    QCGPMService().start()
-
-    check_job_status_in_json([Template(jobName).substitute(it=i) for i in range(0, nits)], workdir=str(tmpdir), dest_state='SUCCEED')
-
-    for i in range(0, nits):
-        jname = Template(jobName).substitute(it=i)
-
-        assert all((isdir(abspath(tmpdir.join(jname))),
-                   exists(join(abspath(tmpdir.join(jname)), 'sleep-iter.stdout')),
-                   exists(join(abspath(tmpdir.join(jname)), 'sleep-iter.stderr'))))
-
-    with open(join(str(tmpdir), 'jobs.report'), 'r') as f:
-        job_stats = [json.loads(line) for line in f.readlines() ]
-
-    assert len(job_stats) == nits
-
-    min_start, max_finish = None, None
-
-    for i in range(0, nits):
-        job = job_stats[i]
-
-        print('readed job stats: {}'.format(str(job)))
-        t = datetime.strptime(job['runtime']['rtime'], "%H:%M:%S.%f")
-        rtime = timedelta(hours=t.hour, minutes=t.minute, seconds=t.second, microseconds=t.microsecond)
-
-        assert all((rtime.total_seconds() > jobSleepTime, rtime.total_seconds() < jobSleepTime + 0.5)), \
-            "job {} runtime exceeded assumed value {}s vs max {}s".format(i, rtime.total_seconds(), jobSleepTime + 0.5)
-
-        # find start executing time
-        exec_state = list(filter(lambda st_en: st_en['state'] == 'EXECUTING', job['history']))
-        assert len(exec_state) == 1
-
-        finish_state = list(filter(lambda st_en: st_en['state'] == 'SUCCEED', job['history']))
-        assert len(finish_state) == 1
-
-        start_time = datetime.strptime(exec_state[0]['date'], '%Y-%m-%dT%H:%M:%S.%f')
-        finish_time = datetime.strptime(finish_state[0]['date'], '%Y-%m-%dT%H:%M:%S.%f')
-
-        if not min_start or start_time < min_start:
-            min_start = start_time
-
-        if not max_finish or finish_time > max_finish:
-            max_finish = finish_time
-
-    assert all((min_start, finish_time))
-
-    # check if duration from executing first job till the end of last job is about 2 rounds, each with jobSleepTime
-    scenario_duration = finish_time - min_start
-    assert all((scenario_duration.total_seconds() > totalExecTime,
-                scenario_duration.total_seconds() < totalExecTime + 1)), \
-            "scenario duration runtime exceeded assumed value {}s vs max {}s".format(scenario_duration.total_seconds(),
-                                                                                     totalExecTime + 1)
-
-    rmtree(str(tmpdir))
-
-
 def test_local_iter_scheduling_job_large(tmpdir):
     file_path = tmpdir.join('jobs.json')
 
@@ -1035,5 +597,4 @@
 
     assert not exists(abspath(tmpdir.join('first.sandbox')))
 
-    rmtree(str(tmpdir))
->>>>>>> c8ecb2de
+    rmtree(str(tmpdir))